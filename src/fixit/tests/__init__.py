# Copyright (c) Meta Platforms, Inc. and its affiliates.
#
# This source code is licensed under the MIT license found in the
# LICENSE file in the root directory of this source tree.

<<<<<<< HEAD
from .rule.cst import RunnerTest
=======
from .config import ConfigTest
>>>>>>> c95b0ef9
from .smoke import SmokeTest<|MERGE_RESOLUTION|>--- conflicted
+++ resolved
@@ -3,9 +3,6 @@
 # This source code is licensed under the MIT license found in the
 # LICENSE file in the root directory of this source tree.
 
-<<<<<<< HEAD
 from .rule.cst import RunnerTest
-=======
 from .config import ConfigTest
->>>>>>> c95b0ef9
 from .smoke import SmokeTest