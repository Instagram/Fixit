--- conflicted
+++ resolved
@@ -184,13 +184,8 @@
     "raw_mimetype": "text/restructuredtext"
    },
    "source": [
-<<<<<<< HEAD
-    "If you're developing a custom lint rule in your codebase, you can configure :func:`~fixit.common.testing.add_lint_rule_tests_to_module` in your test module \n",
+    "If you're developing a custom lint rule in your codebase, you can configure :func:`~fixit.add_lint_rule_tests_to_module` in your test module \n",
     "by passing `globals()` as the `module_attrs` argument and providing a collection of the rules you would like to test as the `rules` argument.\n",
-=======
-    "If you're developing a custom lint rule in your codebase, you can configure :func:`~fixit.add_lint_rule_tests_to_module` in your test module \n",
-    "by passing `globals()` as the `module_attrs` argument and providing a set of the rules you would like to test as the `rules` argument.\n",
->>>>>>> b6e158a9
     "E.g. ``add_lint_rule_tests_to_module(globals(), {my_package.Rule1, my_package.Rule2})``\n",
     "Then run your test module by::\n",
     "\n",
