import functools
import logging
import time
from contextlib import contextmanager
from dataclasses import replace
from typing import (
    Callable,
    ClassVar,
    Collection,
    ContextManager,
    Iterable,
    Iterator,
    Mapping,
    Optional,
<<<<<<< HEAD
    Tuple,
=======
>>>>>>> 07a5794f
    Union,
)

from libcst import (
    BatchableCSTVisitor,
    CSTNode,
    FlattenSentinel,
    parse_module,
    RemovalSentinel,
)
from libcst.metadata import (
    CodePosition,
    CodeRange,
    MetadataWrapper,
    PositionProvider,
    ProviderT,
)

from fixit.types import FileContent, LintViolation
from . import LintRule, LintRunner, TimingsHook


VisitorMethod = Callable[[CSTNode], None]
VisitHook = Callable[[str], ContextManager]

logger = logging.getLogger(__name__)


class CSTLintRunner(LintRunner["CSTLintRule"]):
    def collect_violations(
        self,
        source: FileContent,
        rules: Collection["CSTLintRule"],
        timings_hook: Optional[TimingsHook] = None,
    ) -> Iterable[LintViolation]:
        @contextmanager
        def visit_hook(name: str) -> Iterator[None]:
            start = time.perf_counter()
            try:
                yield
            finally:
                duration_us = int(1000 * 1000 * (time.perf_counter() - start))
                logger.debug(f"PERF: {name} took {duration_us} µs")
                self.timings[name] += duration_us

        for rule in rules:
            rule._visit_hook = visit_hook

        mod = MetadataWrapper(parse_module(source), unsafe_skip_copy=True)
        mod.visit_batched(rules)
        for rule in rules:
            for violation in rule._violations:
                yield violation
        if timings_hook:
            timings_hook(self.timings)


class CSTLintRule(LintRule, BatchableCSTVisitor):
    METADATA_DEPENDENCIES: ClassVar[Collection[ProviderT]] = (PositionProvider,)

    _runner = CSTLintRunner
    _visit_hook: Optional[VisitHook] = None

    def report(
        self,
        node: CSTNode,
        message: Optional[str] = None,
        *,
        position: Optional[Union[CodePosition, CodeRange]] = None,
        replacement: Optional[Union[CSTNode, RemovalSentinel, FlattenSentinel]] = None,
    ) -> None:
        rule_name = type(self).__name__
        if not message:
            # backwards compat with Fixit 1.0 api
            message = getattr(self, "MESSAGE", None)
            if not message:
                raise ValueError(f"No message provided in {rule_name}")

        if position is None:
            position = self.get_metadata(PositionProvider, node)
        elif isinstance(position, CodePosition):
            end = replace(position, line=position.line + 1, column=0)
            position = CodeRange(start=position, end=end)
        self._violations.append(
            LintViolation(
                rule_name,
                range=position,
                message=message,
                autofixable=bool(replacement),
            )
        )

    def get_visitors(self) -> Mapping[str, VisitorMethod]:
        def _wrap(name: str, func: VisitorMethod) -> VisitorMethod:
            @functools.wraps(func)
            def wrapper(node: CSTNode) -> None:
                if self._visit_hook:
                    with self._visit_hook(name):
                        return func(node)
                return func(node)

            return wrapper

        return {
            name: _wrap(f"{type(self).__name__}.{name}", visitor)
            for (name, visitor) in super().get_visitors().items()
        }


CstLintRule = CSTLintRule


def InvalidTestCase(*args, **kwargs) -> str:
    return "TODO"


def ValidTestCase(*args, **kwargs) -> str:
    return "TODO"<|MERGE_RESOLUTION|>--- conflicted
+++ resolved
@@ -12,10 +12,6 @@
     Iterator,
     Mapping,
     Optional,
-<<<<<<< HEAD
-    Tuple,
-=======
->>>>>>> 07a5794f
     Union,
 )
 
