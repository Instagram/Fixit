--- conflicted
+++ resolved
@@ -65,8 +65,7 @@
 
             result = self.runner.invoke(main, ["lint", td])
             self.assertIn("dirty.py@2:6 UseFstringRule:", result.output)
-<<<<<<< HEAD
-            self.assertIn("broken.py: EXCEPTION: Syntax Error @ 1:6.", result.output)
+            self.assertIn("broken.py: EXCEPTION: Syntax Error @ 1:", result.output)
             self.assertEqual(result.exit_code, 3)
 
     def test_directory_with_autofixes(self) -> None:
@@ -143,8 +142,4 @@
                     ],
                     sorted(errors[multi]),
                 )
-                self.assertEqual(expected, multi.read_text())
-=======
-            self.assertIn("broken.py: EXCEPTION: Syntax Error @ 1:", result.output)
-            self.assertEqual(result.exit_code, 3)
->>>>>>> cebc01e2
+                self.assertEqual(expected, multi.read_text())