[build-system]
requires = ["hatchling", "hatch-vcs"]
build-backend = "hatchling.build"

[project]
name = "fixit"
readme = "README.rst"
authors = [
    {name="Meta Platforms, Inc"},
    {name="Amethyst Reese"},
    {name="Jimmy Lai"},
    {name="Zsolt Dollenstein"},
]
license = {file="LICENSE"}
classifiers = [
    "Development Status :: 3 - Alpha",
    "Intended Audience :: Developers",
    "License :: OSI Approved :: MIT License",
    "Operating System :: OS Independent",
    "Programming Language :: Python",
    "Programming Language :: Python :: 3 :: Only",
    "Topic :: Software Development :: Libraries :: Python Modules",
    "Topic :: Software Development :: Quality Assurance",
]

requires-python = ">=3.8"
dependencies = [
    "click >= 8.0",
    "libcst >= 0.3.18",
    "tomli >= 2.0; python_version < '3.11'",
    "trailrunner >= 1.2",
]

dynamic = ["version"]
description = "A lint framework that writes better Python code for you."

[project.optional-dependencies]
docs = [
    "sphinx == 4.3.2",
    "sphinx-mdinclude == 0.5.2",
]
dev = [
    "black == 22.10.0",
    "flake8 == 4.0.1",
    "flake8-bugbear == 22.9.23",
    "mypy == 0.981",
    "ufmt == 2.0.1",
    "usort == 1.0.5",
]
pretty = [
    "rich >= 12.6.0",
]

[project.scripts]
fixit = "fixit.cli:main"

[project.urls]
Home = "https://fixit.rtfd.io"
Github = "https://github.com/Instagram/Fixit"
Changelog = "https://github.com/Instagram/LibCST/blob/main/CHANGELOG.md"

[tool.black]
target-version = ["py37"]

[tool.hatch.version]
source = "vcs"

[tool.hatch.build.hooks.vcs]
version-file = "src/fixit/__version__.py"

[tool.hatch.envs.default]
features = ["dev", "pretty"]

[tool.hatch.envs.default.scripts]
test = "python -m fixit.tests"
typecheck = "mypy --install-types --non-interactive src/fixit"

[tool.hatch.envs.lint.scripts]
check = [
    "flake8 src/fixit",
    "fixit lint src/fixit",
    "ufmt check src/fixit",
    "{root}/check_copyright.sh",
]
fix = [
    "ufmt format src/fixit",
]

[tool.hatch.envs.docs]
features = ["docs"]
[tool.hatch.envs.docs.scripts]
build = [
    "sphinx-build -a -b html docs html",
]

[tool.fixit]
enable = ["fixit.rules"]
<<<<<<< HEAD
disable = [
    "fixit.rules:ExplicitFrozenDataclassRule",
    "fixit.rules:UseLintFixmeCommentRule",
]
=======
disable = []
>>>>>>> 79915319
<|MERGE_RESOLUTION|>--- conflicted
+++ resolved
@@ -95,11 +95,9 @@
 
 [tool.fixit]
 enable = ["fixit.rules"]
-<<<<<<< HEAD
 disable = [
+    # We don't want everything to be frozen or have to set frozen=False
     "fixit.rules:ExplicitFrozenDataclassRule",
+    # We need noqa for compat with flake8 until we jettison flake8
     "fixit.rules:UseLintFixmeCommentRule",
-]
-=======
-disable = []
->>>>>>> 79915319
+]