[build-system]
requires = ["hatchling", "hatch-vcs"]
build-backend = "hatchling.build"

[project]
name = "fixit"
readme = "README.rst"
authors = [
    {name="Meta Platforms, Inc"},
    {name="Amethyst Reese"},
    {name="Jimmy Lai"},
    {name="Zsolt Dollenstein"},
]
license = {file="LICENSE"}
classifiers = [
    "Development Status :: 3 - Alpha",
    "Intended Audience :: Developers",
    "License :: OSI Approved :: MIT License",
    "Operating System :: OS Independent",
    "Programming Language :: Python",
    "Programming Language :: Python :: 3 :: Only",
    "Topic :: Software Development :: Libraries :: Python Modules",
    "Topic :: Software Development :: Quality Assurance",
]

requires-python = ">=3.8"
dependencies = [
    "click >= 8.0",
    "libcst >= 0.3.18",
    "moreorless >= 0.4.0",
    "packaging >= 21",
    "tomli >= 2.0; python_version < '3.11'",
    "trailrunner >= 1.2",
]

dynamic = ["version"]
description = "A lint framework that writes better Python code for you."

[project.optional-dependencies]
docs = [
    "jinja2 == 3.1.4",
    "sphinx == 8.0.2",
    "sphinx-mdinclude == 0.6.2",
]
dev = [
    "attribution == 1.8.0",
    "black == 24.4.2",
    "flake8 == 7.1.0",
    "flake8-bugbear == 24.10.31",
    "mypy == 1.13.0",
    "ufmt == 2.8.0",
    "usort == 1.0.8.post1",
    "pyrefly == 0.8.0",
]
lsp = [
    "pygls[ws] ~= 1.3.1",
]
pretty = [
    "rich >= 12.6.0",
]

[project.scripts]
fixit = "fixit.cli:main"

[project.urls]
Home = "https://fixit.rtfd.io"
Github = "https://github.com/Instagram/Fixit"
Changelog = "https://github.com/Instagram/Fixit/blob/main/CHANGELOG.md"

[tool.attribution]
name = "Fixit"
package = "fixit"
signed_tags = true
version_file = false
ignored_authors = ["dependabot"]

[tool.black]
target-version = ["py38"]

[tool.fixit]
enable = ["fixit.rules"]
python-version = "3.10"
formatter = "ufmt"

[[tool.fixit.overrides]]
path = "examples"
enable = [".examples.noop"]

[tool.hatch.version]
source = "vcs"

[tool.hatch.build.hooks.vcs]
version-file = "src/fixit/__version__.py"

[tool.hatch.build]
exclude = [
    "/.github",
    "/examples",
    "/legacy",
]

[tool.hatch.envs.all]
features = ["dev", "docs", "lsp", "pretty"]

[tool.hatch.envs.default]
features = ["dev", "lsp", "pretty"]

[tool.hatch.envs.default.scripts]
test = "python -m fixit.tests"
typecheck = "mypy --install-types --non-interactive src/fixit"
pyrefly_check = "pyrefly check -c pyproject.toml"

[tool.hatch.envs.lint.scripts]
check = [
    "flake8 src/fixit scripts",
    "fixit lint src/fixit scripts",
    "ufmt check src/fixit scripts",
    "python scripts/check_copyright.py",
]
fix = [
    "fixit fix --automatic src/fixit scripts",
    "ufmt format src/fixit scripts",
]

[tool.hatch.envs.docs]
features = ["docs"]
[tool.hatch.envs.docs.scripts]
build = [
    "python scripts/document_rules.py",
    "sphinx-build -a -b html docs html",
]

[tool.mypy]
strict = true
python_version = "3.8"
ignore_missing_imports = true
<<<<<<< HEAD
=======
warn_unused_ignores = false
>>>>>>> 12521f22

[tool.pyrefly]
project_includes = [
    # Start by adding a single file and we'll expand as we go
    "src/fixit/util.py"
]
search_path = [
    "src"
<<<<<<< HEAD
]
=======
]
site_package_path = [
    "venv/lib/python3.12/site-packages"
]
python_version = "3.12"
>>>>>>> 12521f22
<|MERGE_RESOLUTION|>--- conflicted
+++ resolved
@@ -134,10 +134,8 @@
 strict = true
 python_version = "3.8"
 ignore_missing_imports = true
-<<<<<<< HEAD
-=======
 warn_unused_ignores = false
->>>>>>> 12521f22
+
 
 [tool.pyrefly]
 project_includes = [
@@ -146,12 +144,4 @@
 ]
 search_path = [
     "src"
-<<<<<<< HEAD
-]
-=======
-]
-site_package_path = [
-    "venv/lib/python3.12/site-packages"
-]
-python_version = "3.12"
->>>>>>> 12521f22
+]